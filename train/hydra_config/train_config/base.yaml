--- conflicted
+++ resolved
@@ -46,19 +46,11 @@
 loss:
   grad_accum_steps: 10
 lr_scheduler:
-<<<<<<< HEAD
-  min_lr           : !!float 1e-7
-  total_iterations : !!int 1_000_000
-  uses_prev        : true
-  warmup_iterations: 5
-  scheduler_step_period: 10
-=======
   min_lr                : !!float 1e-7
   total_iterations      : !!int 1_000_000
   uses_prev             : true
   warmup_iterations     : 5
   scheduler_step_period : 20
->>>>>>> 6d05becb
 misc:
   max_epochs          : 5
   max_eval_iter       : 50
