--- conflicted
+++ resolved
@@ -103,11 +103,7 @@
         if self.debug:
             logger.debug(f"[RANK {dist.get_rank() if dist.is_initialized() else 0}] Initializing entry generator.")
         PSANA_ACCESS_MODE = 'idx'
-<<<<<<< HEAD
-        all_events = []
-=======
         entry_gens = []
->>>>>>> 6d05becb
         for entry in self.json_entry_list:
             exp           = entry['exp'          ]
             run           = entry['run'          ]
@@ -116,14 +112,6 @@
             num_events    = entry['num_events'   ]
             if events is None:
                 events = range(num_events)
-<<<<<<< HEAD
-            for event in events:
-                all_events.append((exp, run, PSANA_ACCESS_MODE, detector_name, event))
-        # Randomize the order of events occurring across all runs of all experiments in dataset
-        random.shuffle(all_events)
-        for event_tuple in all_events:
-            yield event_tuple
-=======
             entry_gen = self._entry_generator(exp, run, PSANA_ACCESS_MODE, detector_name, events)
             entry_gens.append(entry_gen)
 
@@ -182,7 +170,6 @@
     #                 yield (exp, run, PSANA_ACCESS_MODE, detector_name, event)
     #             curr_exp_run["curr_event_idx"] = curr_round_end_idx
     #             exp_run_ids.append(curr_exp_run_idx)
->>>>>>> 6d05becb
 
     def calculate_end_idx(self):
         # Calculate and return the end index for the current dataset segment.
